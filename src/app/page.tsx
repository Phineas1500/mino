--- conflicted
+++ resolved
@@ -32,16 +32,11 @@
         <div className={`text-2xl md:text-4xl font-medium tracking-tight ${robotoMono.className}`}>min</div>
         <div className="text-4xl md:text-7xl font-light tracking-tighter text-muted-foreground">(</div>
         <div className="flex-1 max-w-2xl px-4">
-<<<<<<< HEAD
-          {/* <FileUpload onFileSelect={handleFileChange} accept="video/*" /> */}
-          <FileUpload />
-=======
           <FileUpload 
             onFileSelect={handleFileChange} 
             onProcessingComplete={handleProcessingComplete}
             accept="video/*" 
           />
->>>>>>> 8df85fa6
         </div>
         <div className="text-4xl md:text-7xl font-light tracking-tighter text-muted-foreground">)</div>
       </div>
