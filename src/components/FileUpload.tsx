'use client'

import { useState } from "react"
import { Upload, Loader2 } from "lucide-react"
import { compressVideo, shouldCompress, formatBytes } from "./videoCompressor"

const PI_SERVER = 'http://100.70.34.122:3001';

<<<<<<< HEAD
type ProgressStatus = 'idle' | 'compressing' | 'uploading' | 'processing' | 'done' | 'error';

interface Progress {
  status: ProgressStatus;
  message: string;
  details?: string;
}

export function FileUpload() {
=======
/* Added props interface for FileUpload */
interface FileUploadProps {
  onFileSelect?: (file: File) => void;
  accept?: string;
}

// Modified function signature to accept props
export function FileUpload({ onFileSelect, accept = "video/*" }: FileUploadProps) {
>>>>>>> 53b358be
  const [file, setFile] = useState<File | null>(null)
  const [uploading, setUploading] = useState(false)
  const [processedUrl, setProcessedUrl] = useState<string | null>(null)
  const [progress, setProgress] = useState<Progress>({ 
    status: 'idle', 
    message: '' 
  })
  const [uploadGlow, setUploadGlow] = useState(false)

  const handleUpload = async (e: React.ChangeEvent<HTMLInputElement>) => {
    const selectedFile = e.target.files?.[0]
    if (!selectedFile) return

<<<<<<< HEAD
    setFile(selectedFile)
=======
    // If onFileSelect prop is provided, use it and bypass default upload
    if (onFileSelect) {
      onFileSelect(file)
      return
    }

    setFile(file)
>>>>>>> 53b358be
    setUploading(true)
    setUploadGlow(true)

    try {
      // Show original file size
      setProgress({ 
        status: 'compressing', 
        message: 'Analyzing video...',
        details: `Original size: ${formatBytes(selectedFile.size)}`
      })

      // Check if compression is needed
      const needsCompression = await shouldCompress(selectedFile);
      
      let fileToUpload: File;
      if (needsCompression) {
        setProgress({ 
          status: 'compressing', 
          message: 'Compressing video...',
          details: `Original size: ${formatBytes(selectedFile.size)}`
        })
        
        // Compress video and create a proper File object
        const compressedBlob = await compressVideo(selectedFile, {
          maxWidth: 1280,
          maxHeight: 720,
          targetSize: 1080,
          quality: 0.85
        });

        // Create a new File from the blob, maintaining the original filename
        const filename = selectedFile.name;
        const extension = filename.split('.').pop();
        const newFilename = filename.replace(`.${extension}`, '_compressed.mp4');
        fileToUpload = new File([compressedBlob], newFilename, {
          type: 'video/mp4'
        });

        setProgress({ 
          status: 'uploading', 
          message: 'Uploading compressed video...',
          details: `Compressed size: ${formatBytes(fileToUpload.size)} (${Math.round(fileToUpload.size / selectedFile.size * 100)}% of original)`
        })
      } else {
        fileToUpload = selectedFile;
        setProgress({ 
          status: 'uploading', 
          message: 'Uploading video...',
          details: `File size: ${formatBytes(selectedFile.size)} (compression not needed)`
        });
      }

      const formData = new FormData()
      formData.append('video', fileToUpload)

      const response = await fetch(`${PI_SERVER}/upload`, {
        method: 'POST',
        body: formData,
        headers: {
          'Accept': 'application/json',
        },
        credentials: 'omit'
      })

      if (!response.ok) {
        throw new Error(`Upload failed: ${response.statusText}`)
      }

      const data = await response.json()
      
      if (data.success) {
        setProcessedUrl(data.url)
        setProgress({ 
          status: 'processing', 
          message: 'Video uploaded successfully! Processing...' 
        })
        
        setTimeout(() => {
          setProgress({ 
            status: 'done', 
            message: 'Video processed successfully! Ready to play.' 
          })
        }, 2000)
      } else {
        throw new Error(data.error || 'Upload failed')
      }
    } catch (error) {
      console.error('Operation failed:', error)
      setProgress({ 
        status: 'error', 
        message: error instanceof Error ? error.message : 'Operation failed' 
      })
    } finally {
      setUploading(false)
      setTimeout(() => setUploadGlow(false), 1000)
    }
  }

  return (
    <div className="flex flex-col items-center gap-8">
      {uploadGlow && (
        <div className="absolute inset-0 flex items-center justify-center -z-10 pointer-events-none">
          <div className="w-[500%] h-[150%] rounded-full bg-blue-300/30 blur-3xl scale-0 animate-[glow_1s_ease-out]"></div>
        </div>
      )}
      
      <div className="relative w-full max-w-4xl bg-black aspect-[36/9] border border-muted-foreground/20 hover:border-muted-foreground/40 transition-colors rounded-lg p-8">
        <input
          type="file"
          id="video-upload"
          className="hidden"
          accept={accept}
          onChange={handleUpload}
          disabled={uploading}
        />
        <label
          htmlFor="video-upload"
          className="flex flex-col items-center cursor-pointer"
        >
          {progress.status === 'uploading' || progress.status === 'processing' || progress.status === 'compressing' ? (
            <Loader2 className="w-8 h-8 mb-4 text-muted-foreground animate-spin" />
          ) : (
            <Upload className="w-8 h-8 mb-4 text-muted-foreground" />
          )}
          <span className="text-base mb-1">
            {progress.status === 'idle' 
              ? "Drop your lecture video here"
              : progress.message
            }
          </span>
          <span className="text-sm text-muted-foreground">
            MP4, WebM, or MOV up to 2GB
          </span>
        </label>
        
        {file && (
          <div className="mt-4 text-sm text-muted-foreground">
            Selected: {file.name}
          </div>
        )}
        
        {progress.status !== 'idle' && (
          <div className="flex flex-col gap-1">
            <div className={`mt-4 text-sm ${
              progress.status === 'error' ? 'text-red-500' : 
              progress.status === 'done' ? 'text-green-500' : 
              'text-blue-500'
            }`}>
              {progress.message}
            </div>
            {progress.details && (
              <div className="text-sm text-muted-foreground">
                {progress.details}
              </div>
            )}
          </div>
        )}
      </div>

      {processedUrl && progress.status === 'done' && (
        <div className="w-full max-w-2xl">
          <h2 className="text-lg font-semibold mb-4">Processed Video</h2>
          <video 
            src={processedUrl} 
            controls 
            className="w-full rounded-lg shadow-lg"
          />
        </div>
      )}
    </div>
  )
}<|MERGE_RESOLUTION|>--- conflicted
+++ resolved
@@ -6,8 +6,7 @@
 
 const PI_SERVER = 'http://100.70.34.122:3001';
 
-<<<<<<< HEAD
-type ProgressStatus = 'idle' | 'compressing' | 'uploading' | 'processing' | 'done' | 'error';
+type ProgressStatus = 'idle' | 'analyzing' | 'compressing' | 'uploading' | 'processing' | 'done' | 'error';
 
 interface Progress {
   status: ProgressStatus;
@@ -15,17 +14,12 @@
   details?: string;
 }
 
-export function FileUpload() {
-=======
-/* Added props interface for FileUpload */
 interface FileUploadProps {
   onFileSelect?: (file: File) => void;
   accept?: string;
 }
 
-// Modified function signature to accept props
 export function FileUpload({ onFileSelect, accept = "video/*" }: FileUploadProps) {
->>>>>>> 53b358be
   const [file, setFile] = useState<File | null>(null)
   const [uploading, setUploading] = useState(false)
   const [processedUrl, setProcessedUrl] = useState<string | null>(null)
@@ -39,24 +33,20 @@
     const selectedFile = e.target.files?.[0]
     if (!selectedFile) return
 
-<<<<<<< HEAD
-    setFile(selectedFile)
-=======
     // If onFileSelect prop is provided, use it and bypass default upload
     if (onFileSelect) {
-      onFileSelect(file)
+      onFileSelect(selectedFile)
       return
     }
 
-    setFile(file)
->>>>>>> 53b358be
+    setFile(selectedFile)
     setUploading(true)
     setUploadGlow(true)
 
     try {
       // Show original file size
       setProgress({ 
-        status: 'compressing', 
+        status: 'analyzing', 
         message: 'Analyzing video...',
         details: `Original size: ${formatBytes(selectedFile.size)}`
       })
@@ -169,7 +159,7 @@
           htmlFor="video-upload"
           className="flex flex-col items-center cursor-pointer"
         >
-          {progress.status === 'uploading' || progress.status === 'processing' || progress.status === 'compressing' ? (
+          {progress.status === 'uploading' || progress.status === 'processing' || progress.status === 'compressing' || progress.status === 'analyzing' ? (
             <Loader2 className="w-8 h-8 mb-4 text-muted-foreground animate-spin" />
           ) : (
             <Upload className="w-8 h-8 mb-4 text-muted-foreground" />
