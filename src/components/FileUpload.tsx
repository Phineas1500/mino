--- conflicted
+++ resolved
@@ -2,50 +2,32 @@
 
 import { useState } from "react"
 import { Upload, Loader2 } from "lucide-react"
-import { compressVideo, shouldCompress, formatBytes } from "./videoCompressor"
 
 const PI_SERVER = 'http://localhost:3001';
 
-type ProgressStatus = 'idle' | 'analyzing' | 'compressing' | 'uploading' | 'processing' | 'done' | 'error';
-
-interface Progress {
-  status: ProgressStatus;
-  message: string;
-  details?: string;
-}
-
+/* Added props interface for FileUpload */
 interface FileUploadProps {
   onFileSelect?: (file: File) => void;
   onProcessingComplete?: (data: any) => void;  // Add new prop for handling transcript data
   accept?: string;
 }
 
-<<<<<<< HEAD
-export function FileUpload({ onFileSelect, accept = "video/*" }: FileUploadProps) {
-=======
 // Modified function signature to accept props
 export function FileUpload({ onFileSelect, onProcessingComplete, accept = "video/*" }: FileUploadProps) {
->>>>>>> 8df85fa6
   const [file, setFile] = useState<File | null>(null)
   const [uploading, setUploading] = useState(false)
   const [processedUrl, setProcessedUrl] = useState<string | null>(null)
-  const [progress, setProgress] = useState<Progress>({ 
-    status: 'idle', 
-    message: '' 
-  })
+  const [progress, setProgress] = useState<{
+    status: 'idle' | 'uploading' | 'processing' | 'done' | 'error'
+    message: string
+  }>({ status: 'idle', message: '' })
   const [uploadGlow, setUploadGlow] = useState(false)
 
+
   const handleUpload = async (e: React.ChangeEvent<HTMLInputElement>) => {
-    const selectedFile = e.target.files?.[0]
-    if (!selectedFile) return
+    const file = e.target.files?.[0]
+    if (!file) return
 
-<<<<<<< HEAD
-    // If onFileSelect prop is provided, use it and bypass default upload
-    if (onFileSelect) {
-      onFileSelect(selectedFile)
-      return
-    }
-=======
     console.log('Starting upload process for file:', file.name);
 
     // Comment out the onFileSelect bypass for now to ensure we're testing the upload
@@ -53,67 +35,16 @@
     //   onFileSelect(file)
     //   return
     // }
->>>>>>> 8df85fa6
 
-    setFile(selectedFile)
+    setFile(file)
     setUploading(true)
     setUploadGlow(true)
+    setProgress({ status: 'uploading', message: 'Uploading video...' })
 
     try {
-<<<<<<< HEAD
-      // Show original file size
-      setProgress({ 
-        status: 'analyzing', 
-        message: 'Analyzing video...',
-        details: `Original size: ${formatBytes(selectedFile.size)}`
-      })
-
-      // Check if compression is needed
-      const needsCompression = await shouldCompress(selectedFile);
-      
-      let fileToUpload: File;
-      if (needsCompression) {
-        setProgress({ 
-          status: 'compressing', 
-          message: 'Compressing video...',
-          details: `Original size: ${formatBytes(selectedFile.size)}`
-        })
-        
-        // Compress video and create a proper File object
-        const compressedBlob = await compressVideo(selectedFile, {
-          maxWidth: 1280,
-          maxHeight: 720,
-          targetSize: 1080,
-          quality: 0.85
-        });
-
-        // Create a new File from the blob, maintaining the original filename
-        const filename = selectedFile.name;
-        const extension = filename.split('.').pop();
-        const newFilename = filename.replace(`.${extension}`, '_compressed.mp4');
-        fileToUpload = new File([compressedBlob], newFilename, {
-          type: 'video/mp4'
-        });
-
-        setProgress({ 
-          status: 'uploading', 
-          message: 'Uploading compressed video...',
-          details: `Compressed size: ${formatBytes(fileToUpload.size)} (${Math.round(fileToUpload.size / selectedFile.size * 100)}% of original)`
-        })
-      } else {
-        fileToUpload = selectedFile;
-        setProgress({ 
-          status: 'uploading', 
-          message: 'Uploading video...',
-          details: `File size: ${formatBytes(selectedFile.size)} (compression not needed)`
-        });
-      }
-
-=======
       console.log('Creating form data...');
->>>>>>> 8df85fa6
       const formData = new FormData()
-      formData.append('video', fileToUpload)
+      formData.append('video', file)
 
       console.log('Sending request to:', `${PI_SERVER}/upload`);
       const response = await fetch(`${PI_SERVER}/upload`, {
@@ -136,14 +67,6 @@
           message: 'Video uploaded successfully! Processing transcript...' 
         })
         
-<<<<<<< HEAD
-        setTimeout(() => {
-          setProgress({ 
-            status: 'done', 
-            message: 'Video processed successfully! Ready to play.' 
-          })
-        }, 2000)
-=======
         // Store video URL in sessionStorage
         sessionStorage.setItem("videoUrl", data.url);
         
@@ -156,15 +79,14 @@
           status: 'done', 
           message: 'Video processed successfully! Ready to play.' 
         })
->>>>>>> 8df85fa6
       } else {
         throw new Error(data.error || 'Upload failed')
       }
     } catch (error) {
-      console.error('Operation failed:', error)
+      console.error('Upload failed:', error)
       setProgress({ 
         status: 'error', 
-        message: error instanceof Error ? error.message : 'Operation failed' 
+        message: error instanceof Error ? error.message : 'Upload failed' 
       })
     } finally {
       setUploading(false)
@@ -174,13 +96,13 @@
 
   return (
     <div className="flex flex-col items-center gap-8">
+
       {uploadGlow && (
-        <div className="absolute inset-0 flex items-center justify-center -z-10 pointer-events-none">
-          <div className="w-[500%] h-[150%] rounded-full bg-blue-300/30 blur-3xl scale-0 animate-[glow_1s_ease-out]"></div>
-        </div>
+          <div className="absolute inset-0 flex items-center justify-center -z-10 pointer-events-none">
+            <div className="w-[500%] h-[150%] rounded-full bg-blue-300/30 blur-3xl scale-0 animate-[glow_1s_ease-out]"></div>
+          </div>
       )}
-      
-      <div className="relative w-full max-w-4xl bg-black aspect-[36/9] border border-muted-foreground/20 hover:border-muted-foreground/40 transition-colors rounded-lg p-8">
+      <div className="relative w-full max-w-4xl bg-black aspect-[36/9] border border-muted-foreground/20 hover:border-muted-foreground/40 transition-colors rounded-lg p-8" >
         <input
           type="file"
           id="video-upload"
@@ -193,7 +115,7 @@
           htmlFor="video-upload"
           className="flex flex-col items-center cursor-pointer"
         >
-          {progress.status === 'uploading' || progress.status === 'processing' || progress.status === 'compressing' || progress.status === 'analyzing' ? (
+          {progress.status === 'uploading' || progress.status === 'processing' ? (
             <Loader2 className="w-8 h-8 mb-4 text-muted-foreground animate-spin" />
           ) : (
             <Upload className="w-8 h-8 mb-4 text-muted-foreground" />
@@ -216,19 +138,12 @@
         )}
         
         {progress.status !== 'idle' && (
-          <div className="flex flex-col gap-1">
-            <div className={`mt-4 text-sm ${
-              progress.status === 'error' ? 'text-red-500' : 
-              progress.status === 'done' ? 'text-green-500' : 
-              'text-blue-500'
-            }`}>
-              {progress.message}
-            </div>
-            {progress.details && (
-              <div className="text-sm text-muted-foreground">
-                {progress.details}
-              </div>
-            )}
+          <div className={`mt-4 text-sm ${
+            progress.status === 'error' ? 'text-red-500' : 
+            progress.status === 'done' ? 'text-green-500' : 
+            'text-blue-500'
+          }`}>
+            {progress.message}
           </div>
         )}
       </div>
